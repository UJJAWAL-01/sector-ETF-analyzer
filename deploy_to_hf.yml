name: Deploy to Hugging Face Space

on:
  push:
    branches: [ "main" ]

jobs:
  deploy:
    runs-on: ubuntu-latest

    steps:
      - name: Checkout repository
        uses: actions/checkout@v3

      - name: Set up Git user
        run: |
          git config --global user.email "ujjawal.patel03@gmail.com"
          git config --global user.name "ujjawal"

      - name: Push to Hugging Face Space
        env:
          HF_TOKEN: ${{ secrets.HF_TOKEN }}
        run: |
<<<<<<< HEAD
          git remote add space https://ujjawal-patel:${HF_TOKEN}@huggingface.co/spaces/ujjawal-patel/sector-rotation-analyzer
          git push space main --force
=======
          git config --global user.email "ujjawal.patel03@gmail.com"
          git config --global user.name "ujjawal"
          git remote add space https://huggingface.co/spaces/ujjawalp/sector-rotation-analyzer
          git push space main --force
  
>>>>>>> 7133e4b8
<|MERGE_RESOLUTION|>--- conflicted
+++ resolved
@@ -21,13 +21,8 @@
         env:
           HF_TOKEN: ${{ secrets.HF_TOKEN }}
         run: |
-<<<<<<< HEAD
-          git remote add space https://ujjawal-patel:${HF_TOKEN}@huggingface.co/spaces/ujjawal-patel/sector-rotation-analyzer
-          git push space main --force
-=======
           git config --global user.email "ujjawal.patel03@gmail.com"
           git config --global user.name "ujjawal"
-          git remote add space https://huggingface.co/spaces/ujjawalp/sector-rotation-analyzer
+          git remote add space https://huggingface.co/spaces/ujjawal-patel/sector-rotation-analyzer
           git push space main --force
-  
->>>>>>> 7133e4b8
+  